###############################################################################
# Configuration file for pytest:
# Compatibility with pytest 6.x for Python 2.7 has been dropped, needs pytest>7
#
# See https://docs.pytest.org for documentation on pytest.
###############################################################################
[pytest]
<<<<<<< HEAD
# These are the most of the needed pytest plugins, unfortunately this list does
# not support ;python_version<=3.0 or ;python_version>3.0. Therefore, it can
# only list plugins available for all tested python versions (2.7, 3.6 ... 3.11):
# pytest-localftpserver is also used, but its installation is not checked
# to to its installation not being detected on Ubuntu 24.04:
=======
>>>>>>> c018c685
required_plugins =
    pytest_httpserver
    pytest_localftpserver
    pytest-forked
<<<<<<< HEAD
    pytest-pythonpath
=======
>>>>>>> c018c685
    pytest-subprocess
    pytest-timeout
    pyfakefs
# Show reports for failed tests:
addopts=-rF
# Unless test targets are given on the command line, run just the tests in the tests/ directory:
testpaths=tests/
# Print the stack of the threads after 10 seconds if a test is running for that long:
# (Triggers a warning, thus not enabled by default):
# faulthandler_timeout=20
# Timeout handling provided by pytest-timeout, aborts tests after 20 seconds(for GitHub):
timeout=30
# Enabled live logging of the python log output, starting with logger level INFO by default:
log_cli=True
log_cli_level=INFO
#
# Add directory to find the example branding.py (needed by bootloader.py) in ./stubs:
# (Requires pytest >= 7.0.0):
pythonpath=stubs<|MERGE_RESOLUTION|>--- conflicted
+++ resolved
@@ -5,22 +5,10 @@
 # See https://docs.pytest.org for documentation on pytest.
 ###############################################################################
 [pytest]
-<<<<<<< HEAD
-# These are the most of the needed pytest plugins, unfortunately this list does
-# not support ;python_version<=3.0 or ;python_version>3.0. Therefore, it can
-# only list plugins available for all tested python versions (2.7, 3.6 ... 3.11):
-# pytest-localftpserver is also used, but its installation is not checked
-# to to its installation not being detected on Ubuntu 24.04:
-=======
->>>>>>> c018c685
 required_plugins =
     pytest_httpserver
     pytest_localftpserver
     pytest-forked
-<<<<<<< HEAD
-    pytest-pythonpath
-=======
->>>>>>> c018c685
     pytest-subprocess
     pytest-timeout
     pyfakefs
