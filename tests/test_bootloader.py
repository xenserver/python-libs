--- conflicted
+++ resolved
@@ -17,12 +17,6 @@
             proc = subprocess.Popen(["diff", cfg, temp.name],
                                     stdout = subprocess.PIPE,
                                     universal_newlines=True)
-<<<<<<< HEAD
-        assert proc.stdout
-        for line in proc.stdout:
-            self.assertRegex(line, r"^(5a6,13$|>)")  # Replaced removed assert call
-=======
->>>>>>> c018c685
 
             assert proc.stdout is not None  # for pyright, to ensure it is valid
             self.assertEqual(proc.stdout.read(), '''5a6,13
